// Copyright (c) 2020 TUXEDO Computers GmbH <tux@tuxedocomputers.com>
//
// This file is part of TUXEDO Touchpad Switch.
//
// This file is free software: you can redistribute it and/or modify
// it under the terms of the GNU General Public License as published by
// the Free Software Foundation, either version 3 of the License, or
// (at your option) any later version.
//
// TUXEDO Touchpad Switch is distributed in the hope that it will be useful,
// but WITHOUT ANY WARRANTY; without even the implied warranty of
// MERCHANTABILITY or FITNESS FOR A PARTICULAR PURPOSE.  See the
// GNU General Public License for more details.
//
// You should have received a copy of the GNU General Public License
// along with TUXEDO Touchpad Switch.  If not, see <https://www.gnu.org/licenses/>.

#include "touchpad-control.h"

#include <iostream>
#include <vector>
#include <string>

#include <cstring>

#include <fcntl.h>
#include <unistd.h>
#include <sys/ioctl.h>
#include <linux/hidraw.h>

#include <libudev.h>

using std::cout;
using std::cerr;
using std::endl;

// "std::vector<std::string> *devnodes" gets amended with found "/dev/hidraw*" device paths
// returns -EXIT_FAILURE on error or the number of found "i2c-UNIW0001:00"-touchpads, starting with 0, meaning no touchpads found
static int get_touchpad_hidraw_devices(std::vector<std::string> *devnodes) {
    int result = -EXIT_FAILURE;
    
    struct udev *udev_context = udev_new();
    if (!udev_context) {
        cerr << "get_touchpad_hidraw_devices(...): udev_new(...) failed." << endl;
    }
    else {
        struct udev_enumerate *hidraw_devices = udev_enumerate_new(udev_context);
        if (!hidraw_devices) {
            cerr << "get_touchpad_hidraw_devices(...): udev_enumerate_new(...) failed." << endl;
        }
        else {
            if (udev_enumerate_add_match_subsystem(hidraw_devices, "hidraw") < 0) {
                cerr << "get_touchpad_hidraw_devices(...): udev_enumerate_add_match_subsystem(...) failed." << endl;
            }
            else {
                if (udev_enumerate_scan_devices(hidraw_devices) < 0) {
                    cerr << "get_touchpad_hidraw_devices(...): udev_enumerate_scan_devices(...) failed." << endl;
                }
                else {
                    struct udev_list_entry *hidraw_devices_iterator = udev_enumerate_get_list_entry(hidraw_devices);
                    if (!hidraw_devices_iterator) {
                        cerr << "get_touchpad_hidraw_devices(...): udev_enumerate_get_list_entry(...) failed." << endl;
                    }
                    else {
                        struct udev_list_entry *hidraw_device_entry;
                        udev_list_entry_foreach(hidraw_device_entry, hidraw_devices_iterator) {
                            if (strstr(udev_list_entry_get_name(hidraw_device_entry), "i2c-UNIW0001:00")) {
                                struct udev_device *hidraw_device = udev_device_new_from_syspath(udev_context, udev_list_entry_get_name(hidraw_device_entry));
                                if (!hidraw_device) {
                                    cerr << "get_touchpad_hidraw_devices(...): udev_device_new_from_syspath(...) failed." << endl;
                                }
                                else {
                                    std::string devnode = udev_device_get_devnode(hidraw_device);
                                    devnodes->push_back(devnode);
                                    
                                    udev_device_unref(hidraw_device);
                                }
                            }
                        }
                        
                        result = devnodes->size();
                    }
                }
            }
            
            udev_enumerate_unref(hidraw_devices);
        }
        
        udev_unref(udev_context);
    }

    return result;
}

int set_touchpad_state(int enabled) {
    std::vector<std::string> devnodes;
    int touchpad_count = get_touchpad_hidraw_devices(&devnodes);
    if (touchpad_count < 0) {
        cerr << "send_events_handler(...): get_touchpad_hidraw_devices(...) failed." << endl;
        return EXIT_FAILURE;
    }
    if (touchpad_count == 0) {
        cout << "No compatible touchpads found." << endl;
        return EXIT_FAILURE;
    }
    
    int result = EXIT_SUCCESS;
    
    for (auto it = devnodes.begin(); it != devnodes.end(); ++it) {
        int hidraw = open((*it).c_str(), O_WRONLY|O_NONBLOCK);
        if (hidraw < 0) {
            cerr << "send_events_handler(...): open(\"" << *it << "\", O_WRONLY|O_NONBLOCK) failed." << endl;
            result = EXIT_FAILURE;
        }
        else {
<<<<<<< HEAD
            // to enable touchpad send "0x03" as feature report nr.7 (0x07) to the touchpad hid device
            // to disable it send "0x00"
            // Reference: https://docs.microsoft.com/en-us/windows-hardware/design/component-guidelines/touchpad-configuration-collection#selective-reporting-feature-report
=======
            // The two rightmost bits control the touchpad status
            // In order, they are:
            // 1. LED on, touchpad off
            // 2. clicks are off
            // so, the options are:
            // 0x00 LED on, touchpad off, touchpad click off
            // 0x01 LED off, touchpad on, touchpad click off
            // 0x03 LED off, touchpad on, touchpad click on
>>>>>>> 303f8f2a
            char buffer[2] = {0x07, 0x00};
            if (enabled) {
                buffer[1] = 0x03;
            }
            
            int result = ioctl(hidraw, HIDIOCSFEATURE(sizeof(buffer)/sizeof(buffer[0])), buffer);
            if (result < 0) {
                cerr << "send_events_handler(...): ioctl(...) on " << *it << " failed." << endl;
                result = EXIT_FAILURE;
            }
            // else {}
            
            close(hidraw);
        }
    }
    
    return result;
}<|MERGE_RESOLUTION|>--- conflicted
+++ resolved
@@ -113,20 +113,19 @@
             result = EXIT_FAILURE;
         }
         else {
-<<<<<<< HEAD
-            // to enable touchpad send "0x03" as feature report nr.7 (0x07) to the touchpad hid device
-            // to disable it send "0x00"
+            // To enable touchpad send "0x03" as feature report nr.7 (0x07) to the touchpad hid device.
+            // To disable it send "0x00".
             // Reference: https://docs.microsoft.com/en-us/windows-hardware/design/component-guidelines/touchpad-configuration-collection#selective-reporting-feature-report
-=======
+            // Details:
             // The two rightmost bits control the touchpad status
             // In order, they are:
-            // 1. LED on, touchpad off
-            // 2. clicks are off
-            // so, the options are:
+            // 1. LED off + touchpad on/LED on + touchpad off
+            // 2. Clicks on/off
+            // So, the options are:
             // 0x00 LED on, touchpad off, touchpad click off
-            // 0x01 LED off, touchpad on, touchpad click off
+            // 0x01 LED on, touchpad off, touchpad click on
+            // 0x02 LED off, touchpad on, touchpad click off
             // 0x03 LED off, touchpad on, touchpad click on
->>>>>>> 303f8f2a
             char buffer[2] = {0x07, 0x00};
             if (enabled) {
                 buffer[1] = 0x03;
